--- conflicted
+++ resolved
@@ -328,11 +328,8 @@
         upload_dict = {"data_list": data}
         while attempt <= max_attempts:
             try:
-<<<<<<< HEAD
+
                 _ = asyncio.run(self.upload_client.call("upload_to_hugging_face", upload_dict))
-=======
-                response = asyncio.run(self.upload_client.call("upload_to_hugging_face", upload_dict))
->>>>>>> 608403de
                 print("UPLOADED DATA")
                 break
             except requests.exceptions.RequestException as e:
