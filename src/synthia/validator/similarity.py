--- conflicted
+++ resolved
@@ -7,11 +7,7 @@
 import numpy
 import polars as pl
 import polars_distance
-<<<<<<< HEAD
-import time
-=======
 from transformers import pipeline, Pipeline  # type: ignore
->>>>>>> 57e9691d
 
 from ..utils import timeit
 
@@ -20,25 +16,6 @@
 
     embed()
 
-<<<<<<< HEAD
-=======
-
-import time
-from functools import wraps
-
-
-def timeit(func):
-    @wraps(func)
-    def wrapper(*args, **kwargs):
-        start_time = time.time()
-        result = func(*args, **kwargs)
-        end_time = time.time()
-        execution_time = end_time - start_time
-        print(f"Execution time of {func.__name__}: {execution_time:.6f} seconds")
-        return result
-
-    return wrapper
->>>>>>> 57e9691d
 
 
 examples = [
@@ -122,8 +99,6 @@
     def get_distance(self, input_1: str, input_2: str) -> float:
         dist: float = self.word_vectors.wmdistance(input_1, input_2)  # type: ignore
         return dist  # type: ignore
-<<<<<<< HEAD
-=======
 
 
 def do_classify(classifier: Pipeline, text: str) -> str | None:
@@ -152,7 +127,6 @@
     return classifier
 
 
->>>>>>> 57e9691d
 def euclidean_distance(list_1: list[float], list_2: list[float]) -> float:
     vec_1 = numpy.array(list_1)
     vec_2 = numpy.array(list_2)
